--- conflicted
+++ resolved
@@ -17,13 +17,8 @@
   "description": "An extension for debugging Node.js programs and Chrome.",
   "license": "MIT",
   "engines": {
-<<<<<<< HEAD
-    "vscode": "^1.30.0-insider",
+    "vscode": "^1.44.0-insider",
     "node": ">=10"
-=======
-    "vscode": "^1.44.0-insider",
-    "node": "^8.9.3"
->>>>>>> 6db2372b
   },
   "icon": "resources/logo.png",
   "categories": [
